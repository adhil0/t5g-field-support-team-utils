#! /usr/bin/python -W ignore

"""
This script takes a configuration file name as its only argument.
Not passing a configuration file as an option will cause the script
to use its default settings and any environmental settings.

Setting set in the environment override the ones in the configuration file.
"""
import getpass
import json
import os
import pprint
import sys

sys.path.append("../dashboard/src/")

from t5gweb.libtelco5g import (  # noqa: E402
    get_board_id,
    get_latest_sprint,
    get_sprint_summary,
    jira_connection,
)
from t5gweb.utils import read_config, read_env_config, set_defaults  # noqa: E402


def main():
    print("Generating sprint summary")

    cfg = set_defaults()
    dpp = pprint.PrettyPrinter(indent=2)

    # Override the defaults with the setting from the configuration file
    if len(sys.argv) > 1:
        if os.path.isfile(sys.argv[1]):
            tfcfg = read_config(sys.argv[1])
            for key in tfcfg:
                cfg[key] = tfcfg[key]
        else:
            print("File", sys.argv[1], "does not exist")
            exit(1)

    # Override the defaults and configuration file settings
    # with any environmental settings
    trcfg = read_env_config(cfg.keys())
    for key in trcfg:
        cfg[key] = trcfg[key]

    # Fix some of the settings so they are easier to use
    cfg["labels"] = cfg["labels"].split(",")

    if cfg["debug"].lower() == "true":
        cfg["debug"] = True
    else:
        cfg["debug"] = False

    cfg["team"] = json.loads(cfg["team"])

    # Check for the Jira PAT
    if len(cfg["password"]) <= 0:
        if sys.stdin.isatty():
            cfg["password"] = getpass.getpass("Enter the Jira PAT: ")
        else:
            cfg["password"] = sys.stdin.readline().rstrip()

    print("Connecting to Jira instance")

    conn = jira_connection(cfg)

    if cfg["debug"]:
        print("\nDEBUG: Connection")
        dpp.pprint(vars(conn))

<<<<<<< HEAD
    print("\nFetching ID for project:", cfg["project"])
    project = get_project_id(conn, cfg["project"])
    print("    Id:", project.id)

    if cfg["debug"]:
        print("\nDEBUG: Project")
        dpp.pprint(vars(project))

=======
>>>>>>> 4aaa5ea5
    print("\nFetching ID for board:", cfg["board"])
    board = get_board_id(conn, cfg["board"])
    print("    Id:", board.id)

    if cfg["debug"]:
        print("\nDEBUG: Board")
        dpp.pprint(vars(board))

    print("\nFetching latest sprint for board:", cfg["board"])
    sprint = get_latest_sprint(conn, board.id, cfg["sprintname"])
    print("    Latest:", sprint)

    if cfg["debug"]:
        print("\nDEBUG: Sprint")
        dpp.pprint(vars(sprint))

    print("\nFetching sprint summary")
    get_sprint_summary(conn, board.id, cfg["sprintname"], cfg["team"])


if __name__ == "__main__":
    main()<|MERGE_RESOLUTION|>--- conflicted
+++ resolved
@@ -71,7 +71,6 @@
         print("\nDEBUG: Connection")
         dpp.pprint(vars(conn))
 
-<<<<<<< HEAD
     print("\nFetching ID for project:", cfg["project"])
     project = get_project_id(conn, cfg["project"])
     print("    Id:", project.id)
@@ -80,8 +79,6 @@
         print("\nDEBUG: Project")
         dpp.pprint(vars(project))
 
-=======
->>>>>>> 4aaa5ea5
     print("\nFetching ID for board:", cfg["board"])
     board = get_board_id(conn, cfg["board"])
     print("    Id:", board.id)
