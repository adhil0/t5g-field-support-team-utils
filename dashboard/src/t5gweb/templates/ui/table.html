--- conflicted
+++ resolved
@@ -27,12 +27,8 @@
                                     {% endif %}
                                     <td class="align-middle">{{ new_comments[account][status][card]['summary'] }}</td>
                                     <td class="align-middle text-center">{{ new_comments[account][status][card]['product'] }}</td>
-<<<<<<< HEAD
                                     <td class="align-middle text-center">{{ new_comments[account][status][card]['group_name'] }}</td>
-                                    <td class="align-middle text-center">{{ new_comments[account][status][card]['account'] | replace(".", "")}}</td>
-=======
                                     <td class="align-middle text-center">{{ new_comments[account][status][card]['account'] }}</td>
->>>>>>> 656cc043
                                     <td class="align-middle text-center">{{ new_comments[account][status][card]['case_status'] }}</td>
                                     <td class="align-middle text-center">{{ new_comments[account][status][card]['assignee']['displayName'] }}</td>
                                     <td class="align-middle text-center"><a href=https://issues.redhat.com/browse/{{ card }} target="_blank">{{ card }}</a></td>
