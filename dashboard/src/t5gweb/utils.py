"""utils.py: utility functions for the t5gweb"""

import json
import logging
import os
import random
import re
import smtplib
from datetime import date
from email.message import EmailMessage

import requests
from slack_sdk import WebClient
from slack_sdk.errors import SlackApiError


def email_notify(ini, blist, recipient=None, subject=None):
    """send an email to notify the team of a new case"""

    body = ""
    for line in blist:
        body += f"{line}\n"

    msg = EmailMessage()
    msg.set_content(body)

    msg["Subject"] = ini[subject] if subject else ini["subject"]
    msg["From"] = ini["from"]
    msg["To"] = ini[recipient] if recipient else ini["to"]
    sendmail = smtplib.SMTP(ini["smtp"])
    sendmail.send_message(msg)
    sendmail.quit()


def exists_or_zero(data, key):
    """hack for when a new data point is added -> history does not exist"""
    if key in data.keys():
        return data[key]
    return 0


def get_previous_quarter(day=None):
    """Creates JIRA query to get cards from previous quarter from day
    Day should be of type datetime.date
    """
    if day is None:
        day = date.today()
    if 1 <= day.month <= 3:
        query_range = (
            f'((updated >= "{day.year-1}-10-01" AND updated <= "{day.year-1}-12-31")'
            f'OR (created >= "{day.year-1}-10-01" AND created <= "{day.year-1}-12-31"))'
        )
    elif 4 <= day.month <= 6:
        query_range = (
            f'((updated >= "{day.year}-1-01" AND updated <= "{day.year}-3-30") '
            f'OR (created >= "{day.year}-1-01" AND created <= "{day.year}-3-30"))'
        )
    elif 7 <= day.month <= 9:
        query_range = (
            f'((updated >= "{day.year}-4-01" AND updated <= "{day.year}-6-30") '
            f'OR (created >= "{day.year}-4-01" AND created <= "{day.year}-6-30"))'
        )
    elif 10 <= day.month <= 12:
        query_range = (
            f'((updated >= "{day.year}-7-01" AND updated <= "{day.year}-9-30") '
            f'OR (created >= "{day.year}-7-01" AND created <= "{day.year}-9-30"))'
        )
    return query_range


def get_random_member(team, last_choice=None):
    """Randomly pick a team member and avoid picking the same person twice in a row"""

    if len(team) > 1:
        if last_choice is not None:
            team = [member for member in team if member != last_choice]
        current_choice = random.choice(team)
    elif len(team) == 1:
        current_choice = team[0]
    else:
        logging.warning("No team variable is available, cannot assign case.")
        current_choice = None

    return current_choice


def get_token(offline_token):
    """get a portal access token"""
    # https://access.redhat.com/articles/3626371
    data = {
        "grant_type": "refresh_token",
        "client_id": "rhsm-api",
        "refresh_token": offline_token,
    }
    url = (
        "https://sso.redhat.com"
        "/auth/realms/redhat-external/protocol/openid-connect/token"
    )
    response = requests.post(url, data=data, timeout=5)
    # It returns 'application/x-www-form-urlencoded'
    token = response.json()["access_token"]
    return token


def read_config(file):
    """
    Takes a filename as input and reads the values into a dictionary.
    file should be in the format of "key: value" pairs. no value will
    simply set the key in the dictionary.
    e.g.
        debug
        email : me@redhat.com, you@redhat.com
        email: me@redhat.com, you@redhat.com
        email:me@redhat.com, you@redhat.com
    """

    cfg_dict = {}
    with open(file, encoding="utf-8") as filep:
        for line in filep:
            if not line.startswith("#") and not line.startswith(";"):
                cfg_pair = line.split(":", 1)
                key = cfg_pair[0].replace("\n", "").strip()

                if len(cfg_pair) > 1:
                    value = cfg_pair[1].replace("\n", "").strip()
                    cfg_dict[key] = value
                elif len(key) > 0:
                    cfg_dict[key] = True
    return cfg_dict


def read_env_config(keys):
    """read configuration values from OS environment variables"""
    ecfg = {}

    for key in keys:
        if "t5g_" + key in os.environ:
            ecfg[key] = os.environ.get("t5g_" + key)

    return ecfg


def set_cfg():
    """generate the working config"""
    # Set the default configuration values
    cfg = set_defaults()

    # Override the defaults and configuration file settings
    # with any environmental settings
    trcfg = read_env_config(cfg.keys())
    for key, value in trcfg.items():
        cfg[key] = value

    # env overrides
    cfg["team"] = json.loads(os.environ.get("team")) if os.environ.get("team") else None
    # sources
    cfg["offline_token"] = os.environ.get("offline_token")  # portal
    cfg["redhat_api"] = os.environ.get("redhat_api")  # redhat api url
    cfg["query"] = os.environ.get("case_query")
    cfg["max_portal_results"] = os.environ.get("max_portal_results")
    cfg["bz_key"] = os.environ.get("bz_key")
    cfg["sheet_id"] = os.environ.get("sheet_id")
    cfg["watchlist_url"] = os.environ.get("watchlist_url")
    cfg["jira_escalations_project"] = os.environ.get("jira_escalations_project")
    cfg["jira_escalations_label"] = os.environ.get("jira_escalations_label")
    # email
    cfg["smtp"] = os.environ.get("smtp_server")
    cfg["from"] = os.environ.get("source_email")
    cfg["to"] = os.environ.get("notification_email")
    cfg["alert_to"] = os.environ.get("alert_email")
    cfg["subject"] = os.environ.get("email_subject")
    # slack
    cfg["slack_token"] = os.environ.get("slack_token")
    cfg["slack_channel"] = os.environ.get("slack_channel")
    # jira
    cfg["sprintname"] = os.environ.get("jira_sprint")
    cfg["server"] = os.environ.get("jira_server")
    cfg["project"] = os.environ.get("jira_project")
    cfg["component"] = os.environ.get("jira_component")
    cfg["board"] = os.environ.get("jira_board")
    cfg["jira_query"] = os.environ.get("jira_query")
    cfg["max_jira_results"] = os.environ.get("max_jira_results")
    cfg["password"] = os.environ.get("jira_pass")
    cfg["labels"] = (
        os.environ.get("jira_labels").split(",")
        if os.environ.get("jira_labels")
        else []
    )

    # sso
    cfg["rbac"] = os.environ.get("rbac").split(",") if os.environ.get("rbac") else []
    return cfg


def set_defaults():
    """set default configuration values"""
    defaults = {}
    defaults["smtp"] = "localhost"
    defaults["from"] = "dashboard@example.com"
    defaults["to"] = ""
    defaults["alert_to"] = "root@localhost"
    defaults["subject"] = "New Card(s) Have Been Created to Track Issues"
    defaults["sprintname"] = ""
    defaults["server"] = ""
    defaults["project"] = ""
    defaults["component"] = ""
    defaults["board"] = ""
    defaults["email"] = ""
    defaults["type"] = "Story"
    defaults["labels"] = ""
    defaults["priority"] = "High"
    defaults["points"] = 3
    defaults["password"] = ""
    defaults["card_action"] = "none"
    defaults["debug"] = "False"
    defaults["team"] = []
    defaults["fields"] = [
        "case_account_name",
        "case_summary",
        "case_number",
        "case_status",
        "case_owner",
        "case_severity",
        "case_createdDate",
        "case_lastModifiedDate",
        "case_bugzillaNumber",
        "case_description",
        "case_tags",
        "case_product",
        "case_version",
        "case_closedDate",
    ]
    defaults["slack_token"] = ""
    defaults["slack_channel"] = ""
    defaults["max_jira_results"] = 1000
    defaults["max_portal_results"] = 5000
    return defaults


def slack_notify(ini, blist):
    """notify the team of new cases via slack"""
    body = ""
    for line in blist:
        body += f"{line}\n"

    client = WebClient(token=ini["slack_token"])
    msgs = re.split(
        r"A JIRA issue \(" + ini["server"] + r"\/browse\/|Description: ", body
    )

    # Adding the text removed by re.split() and adding ping to assignee
    for i in range(1, len(msgs)):
        if i % 2 == 1:
            msgs[i] = "A JIRA issue (" + ini["server"] + "/browse/" + msgs[i]
        if i % 2 == 0:
            msgs[i] = "Description: " + msgs[i]
            assign = re.findall(
                r"(?<=\nIt is initially being tracked by )[\w ]*", msgs[i]
            )
            for j in ini["team"]:
                if j["name"] == assign[0]:
                    userid = j["slack_user"]
            msgs[i] = re.sub(r"\nIt is initially being tracked by.*", "", msgs[i])
            msgs[i - 1] = (
                msgs[i - 1] + f"\nIt is initially being tracked by <@{userid}>"
            )

    # Posting Summaries + reply with Description
    for k in range(1, len(msgs) - 1, 2):
        try:
            message = client.chat_postMessage(
                channel=ini["slack_channel"], text=msgs[k]
            )
            client.chat_postMessage(
                channel=ini["slack_channel"], text=msgs[k + 1], thread_ts=message["ts"]
            )
        except SlackApiError as slack_error:
            logging.warning("failed to post to slack: %s", slack_error)


<<<<<<< HEAD
def get_fake_data(path="data/fake_data.json"):
    path = os.path.abspath(path)
    with open(path) as fake_data:
        data = json.load(fake_data)
    return data
=======
def make_pie_dict(stats):
    """get the code simplified"""
    return {
        "by_severity": (
            list(stats["by_severity"].keys()),
            list(stats["by_severity"].values()),
        ),
        "by_status": (
            list(stats["by_status"].keys()),
            list(stats["by_status"].values()),
        ),
    }
>>>>>>> a14a9fe1
<|MERGE_RESOLUTION|>--- conflicted
+++ resolved
@@ -278,13 +278,6 @@
             logging.warning("failed to post to slack: %s", slack_error)
 
 
-<<<<<<< HEAD
-def get_fake_data(path="data/fake_data.json"):
-    path = os.path.abspath(path)
-    with open(path) as fake_data:
-        data = json.load(fake_data)
-    return data
-=======
 def make_pie_dict(stats):
     """get the code simplified"""
     return {
@@ -297,4 +290,10 @@
             list(stats["by_status"].values()),
         ),
     }
->>>>>>> a14a9fe1
+
+
+def get_fake_data(path="data/fake_data.json"):
+    path = os.path.abspath(path)
+    with open(path) as fake_data:
+        data = json.load(fake_data)
+    return data