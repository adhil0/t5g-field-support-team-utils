"""utils.py: utility functions for the t5gweb"""

import datetime
import json
import logging
import os
import random
import re
import smtplib
from email.message import EmailMessage

import requests
from slack_sdk import WebClient
from slack_sdk.errors import SlackApiError


def email_notify(ini, message_content, recipient=None, subject=None):
    """send an email to notify the team of a new case"""

    body = ""
    for card in message_content:
        body += message_content[card]["full_message"]

    msg = EmailMessage()
    msg.set_content(body)

    msg["Subject"] = ini[subject] if subject else ini["subject"]
    msg["From"] = ini["from"]
    msg["To"] = ini[recipient] if recipient else ini["to"]
    sendmail = smtplib.SMTP(ini["smtp"])
    sendmail.send_message(msg)
    sendmail.quit()


def exists_or_zero(data, key):
    """hack for when a new data point is added -> history does not exist"""
    if key in data.keys():
        return data[key]
    return 0


def get_previous_quarter(day=None):
    """Creates JIRA query to get cards from previous quarter from day
    Day should be of type datetime.date
    """
    if day is None:
        day = datetime.date.today()
    if 1 <= day.month <= 3:
        query_range = (
            f'((updated >= "{day.year-1}-10-01" AND updated <= "{day.year-1}-12-31")'
            f'OR (created >= "{day.year-1}-10-01" AND created <= "{day.year-1}-12-31"))'
        )
    elif 4 <= day.month <= 6:
        query_range = (
            f'((updated >= "{day.year}-1-01" AND updated <= "{day.year}-3-30") '
            f'OR (created >= "{day.year}-1-01" AND created <= "{day.year}-3-30"))'
        )
    elif 7 <= day.month <= 9:
        query_range = (
            f'((updated >= "{day.year}-4-01" AND updated <= "{day.year}-6-30") '
            f'OR (created >= "{day.year}-4-01" AND created <= "{day.year}-6-30"))'
        )
    elif 10 <= day.month <= 12:
        query_range = (
            f'((updated >= "{day.year}-7-01" AND updated <= "{day.year}-9-30") '
            f'OR (created >= "{day.year}-7-01" AND created <= "{day.year}-9-30"))'
        )
    return query_range


def get_random_member(team, last_choice=None):
    """Randomly pick a team member and avoid picking the same person twice in a row"""

    if len(team) > 1:
        if last_choice is not None:
            team = [member for member in team if member != last_choice]
        current_choice = random.choice(team)
    elif len(team) == 1:
        current_choice = team[0]
    else:
        logging.warning("No team variable is available, cannot assign case.")
        current_choice = None

    return current_choice


def get_token(offline_token):
    """get a portal access token"""
    # https://access.redhat.com/articles/3626371
    data = {
        "grant_type": "refresh_token",
        "client_id": "rhsm-api",
        "refresh_token": offline_token,
    }
    url = (
        "https://sso.redhat.com"
        "/auth/realms/redhat-external/protocol/openid-connect/token"
    )
    response = requests.post(url, data=data, timeout=5)
    # It returns 'application/x-www-form-urlencoded'
    token = response.json()["access_token"]
    return token


def read_config(file):
    """
    Takes a filename as input and reads the values into a dictionary.
    file should be in the format of "key: value" pairs. no value will
    simply set the key in the dictionary.
    e.g.
        debug
        email : me@redhat.com, you@redhat.com
        email: me@redhat.com, you@redhat.com
        email:me@redhat.com, you@redhat.com
    """

    cfg_dict = {}
    with open(file, encoding="utf-8") as filep:
        for line in filep:
            if not line.startswith("#") and not line.startswith(";"):
                cfg_pair = line.split(":", 1)
                key = cfg_pair[0].replace("\n", "").strip()

                if len(cfg_pair) > 1:
                    value = cfg_pair[1].replace("\n", "").strip()
                    cfg_dict[key] = value
                elif len(key) > 0:
                    cfg_dict[key] = True
    return cfg_dict


def read_env_config(keys):
    """read configuration values from OS environment variables"""
    ecfg = {}

    for key in keys:
        if "t5g_" + key in os.environ:
            ecfg[key] = os.environ.get("t5g_" + key)

    return ecfg


def set_cfg():
    """generate the working config"""
    # Set the default configuration values
    cfg = set_defaults()

    # Override the defaults and configuration file settings
    # with any environmental settings
    trcfg = read_env_config(cfg.keys())
    for key, value in trcfg.items():
        cfg[key] = value

    # env overrides
    cfg["team"] = json.loads(os.environ.get("team")) if os.environ.get("team") else None
    # sources
    cfg["offline_token"] = os.environ.get("offline_token")  # portal
    cfg["redhat_api"] = os.environ.get("redhat_api")  # redhat api url
    cfg["query"] = os.environ.get("case_query")
    cfg["max_portal_results"] = os.environ.get("max_portal_results")
    cfg["bz_key"] = os.environ.get("bz_key")
    cfg["sheet_id"] = os.environ.get("sheet_id")
    cfg["jira_escalations_project"] = os.environ.get("jira_escalations_project")
    cfg["jira_escalations_label"] = os.environ.get("jira_escalations_label")
    # email
    cfg["smtp"] = os.environ.get("smtp_server")
    cfg["from"] = os.environ.get("source_email")
    cfg["to"] = os.environ.get("notification_email")
    cfg["subject"] = os.environ.get("email_subject")
    cfg["alert_email"] = os.environ.get("alert_email")
    # slack
    cfg["slack_token"] = os.environ.get("slack_token")
    cfg["high_severity_slack_channel"] = os.environ.get("high_severity_slack_channel")
    cfg["low_severity_slack_channel"] = os.environ.get("low_severity_slack_channel")

    # jira
    cfg["sprintname"] = os.environ.get("jira_sprint")
    cfg["server"] = os.environ.get("jira_server")
    cfg["project"] = os.environ.get("jira_project")
    cfg["component"] = os.environ.get("jira_component")
    cfg["board"] = os.environ.get("jira_board")
    cfg["jira_query"] = os.environ.get("jira_query")
    cfg["max_jira_results"] = os.environ.get("max_jira_results")
    cfg["password"] = os.environ.get("jira_pass")
    cfg["labels"] = (
        os.environ.get("jira_labels").split(",")
        if os.environ.get("jira_labels")
        else []
    )
    if os.environ.get("sla_settings"):
        cfg["sla_settings"] = json.loads(os.environ.get("sla_settings"))
    # sso
    cfg["rbac"] = os.environ.get("rbac").split(",") if os.environ.get("rbac") else []
    cfg["max_to_create"] = os.environ.get("max_to_create")
    return cfg


def set_defaults():
    """set default configuration values"""
    defaults = {}
    defaults["smtp"] = "localhost"
    defaults["from"] = "dashboard@example.com"
    defaults["to"] = ""
    defaults["alert_email"] = "root@localhost"
    defaults["subject"] = "New Card(s) Have Been Created to Track Issues"
    defaults["sprintname"] = ""
    defaults["server"] = ""
    defaults["project"] = ""
    defaults["component"] = ""
    defaults["board"] = ""
    defaults["email"] = ""
    defaults["type"] = "Story"
    defaults["labels"] = ""
    defaults["priority"] = "High"
    defaults["points"] = 3
    defaults["password"] = ""
    defaults["card_action"] = "none"
    defaults["debug"] = "False"
    defaults["team"] = []
    defaults["fields"] = [
        "case_account_name",
        "case_summary",
        "case_number",
        "case_status",
        "case_owner",
        "case_severity",
        "case_createdDate",
        "case_lastModifiedDate",
        "case_bugzillaNumber",
        "case_description",
        "case_tags",
        "case_product",
        "case_version",
        "case_closedDate",
    ]
    defaults["slack_token"] = ""
    defaults["high_severity_slack_channel"] = ""
    defaults["low_severity_slack_channel"] = ""
    defaults["max_jira_results"] = 1000
    defaults["max_portal_results"] = 5000
    defaults["sla_settings"] = {
        "days": {"Urgent": 14, "High": 20, "Normal": 90, "Low": 180},
        "partners": [],
    }
    return defaults


def slack_notify(ini, notification_content):
    """notify the team of new cases via slack"""

    client = WebClient(token=ini["slack_token"])
<<<<<<< HEAD

    for card in notification_content:
        body = notification_content[card]["body"]

        user_id = None
        if notification_content[card]["assignee"]:
            for member in ini["team"]:
                if member["name"] == notification_content[card]["assignee"]:
                    user_id = member["slack_user"]

        # Add ping
        if user_id:
            body = re.sub(
                r"It is initially being tracked by.*",
                f"It is initially being tracked by <@{user_id}>",
                body,
                1,
=======
    msgs = re.split(
        r"A JIRA issue \(" + ini["server"] + r"\/browse\/|Description: ", body
    )
    logging.warning("Notifying team on slack")
    logging.warning(blist)
    logging.warning(body)
    logging.warning(msgs)
    # Adding the text removed by re.split() and adding ping to assignee
    for i in range(1, len(msgs)):
        if i % 2 == 1:
            msgs[i] = "A JIRA issue (" + ini["server"] + "/browse/" + msgs[i]
        if i % 2 == 0:
            msgs[i] = "Description: " + msgs[i]
            assign = re.findall(
                r"(?<=\nIt is initially being tracked by )[\w ]*", msgs[i]
            )
            for j in ini["team"]:
                if j["name"] == assign[0]:
                    userid = j["slack_user"]
            msgs[i] = re.sub(r"\nIt is initially being tracked by.*", "", msgs[i])
            msgs[i - 1] = (
                msgs[i - 1] + f"\nIt is initially being tracked by <@{userid}>"
>>>>>>> d94f5975
            )

        # Get severity #. Ex: "3 (Normal)" => "3"
        severity = re.search(r"\d+", notification_content[card]["severity"])
        description = notification_content[card]["description"]

        # Posting Summaries + reply with Description
        if severity and int(severity.group()) < 3:
            channel = ini["high_severity_slack_channel"]
        else:
            channel = ini["low_severity_slack_channel"]
        try:
            message = client.chat_postMessage(channel=channel, text=body)
            client.chat_postMessage(
                channel=channel, text=description, thread_ts=message["ts"]
            )
        except SlackApiError as slack_error:
            logging.warning("failed to post to slack: %s", slack_error)


def make_pie_dict(stats):
    """get the code simplified"""
    return {
        "by_severity": (
            list(stats["by_severity"].keys()),
            list(stats["by_severity"].values()),
        ),
        "by_status": (
            list(stats["by_status"].keys()),
            list(stats["by_status"].values()),
        ),
    }


def get_fake_data(path="data/fake_data.json"):
    """Retrieve fake data from JSON file

    Args:
        path (str, optional): Path to JSON. Defaults to "data/fake_data.json".

    Returns:
        dict: Dictionary that contains deserialized JSON data
    """
    path = os.path.abspath(path)
    with open(path, encoding="utf-8") as fake_data:
        data = json.load(fake_data)
    return data


def make_headers(token):
    """Builds the HTTP headers for API requests

    Args:
        token(str): A valid bearer token

    Returns:
        dict: valid headers for use with the requests module
    """
    headers = {"Accept": "application/json", "Authorization": "Bearer " + token}
    return headers


def format_date(the_date):
    """Converts a date string in to the required format

    Args:
        date(str): A date stored as a string

    Returns:
        datetime.date: A datetime object
    """
    formatted_date = datetime.datetime.strptime(the_date, "%Y-%m-%dT%H:%M:%SZ")
    return formatted_date<|MERGE_RESOLUTION|>--- conflicted
+++ resolved
@@ -247,9 +247,10 @@
 
 def slack_notify(ini, notification_content):
     """notify the team of new cases via slack"""
+    logging.warning("Notifying team on slack")
+    logging.warning(notification_content)
 
     client = WebClient(token=ini["slack_token"])
-<<<<<<< HEAD
 
     for card in notification_content:
         body = notification_content[card]["body"]
@@ -267,30 +268,6 @@
                 f"It is initially being tracked by <@{user_id}>",
                 body,
                 1,
-=======
-    msgs = re.split(
-        r"A JIRA issue \(" + ini["server"] + r"\/browse\/|Description: ", body
-    )
-    logging.warning("Notifying team on slack")
-    logging.warning(blist)
-    logging.warning(body)
-    logging.warning(msgs)
-    # Adding the text removed by re.split() and adding ping to assignee
-    for i in range(1, len(msgs)):
-        if i % 2 == 1:
-            msgs[i] = "A JIRA issue (" + ini["server"] + "/browse/" + msgs[i]
-        if i % 2 == 0:
-            msgs[i] = "Description: " + msgs[i]
-            assign = re.findall(
-                r"(?<=\nIt is initially being tracked by )[\w ]*", msgs[i]
-            )
-            for j in ini["team"]:
-                if j["name"] == assign[0]:
-                    userid = j["slack_user"]
-            msgs[i] = re.sub(r"\nIt is initially being tracked by.*", "", msgs[i])
-            msgs[i - 1] = (
-                msgs[i - 1] + f"\nIt is initially being tracked by <@{userid}>"
->>>>>>> d94f5975
             )
 
         # Get severity #. Ex: "3 (Normal)" => "3"
