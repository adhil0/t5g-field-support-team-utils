--- conflicted
+++ resolved
@@ -746,7 +746,6 @@
     return out_of_sync
 
 
-<<<<<<< HEAD
 def get_issues_in_sprint(cfg, sprint, jira_conn, max_results=1000):
     """Get all issues in a specified sprint with specified labels
 
@@ -767,7 +766,8 @@
         jql_str=jira_query, json_result=True, maxResults=max_results
     )
     return cards["issues"]
-=======
+
+
 def sync_portal_to_jira():
 
     cfg = set_cfg()
@@ -821,7 +821,6 @@
     end = time.time()
     logging.warning("synced to jira in {} seconds".format(end - start))
     return response
->>>>>>> 5aa6536e
 
 
 def main():
