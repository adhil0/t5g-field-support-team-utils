--- conflicted
+++ resolved
@@ -303,14 +303,11 @@
             logging.warning('creating card for case {}'.format(case))
             new_card = jira_conn.create_issue(fields=card_info)
             logging.warning('created {}'.format(new_card.key))
-<<<<<<< HEAD
+
             email_content.append( f"A JIRA issue ({cfg['server']}/browse/{new_card}) has been created for a new case:\nCase #: {case} (https://access.redhat.com/support/cases/{case})\nAccount: {cases[case]['account']}\nSummary: {cases[case]['problem']}\nSeverity: {cases[case]['severity']}\nDescription: {cases[case]['description']}\n")
             if assignee:
                 email_content.append( f"It is initially being tracked by {assignee['name']}.\n")
             email_content.append( f"\n===========================================\n\n")
-=======
-            email_content.append( f"A JIRA issue ({cfg['server']}/browse/{new_card}) has been created for a new case:\nCase #: {case} (https://access.redhat.com/support/cases/{case})\nAccount: {cases[case]['account']}\nSummary: {cases[case]['problem']}\nSeverity: {cases[case]['severity']}\nDescription: {cases[case]['description']}\n\nIt is initially being tracked by {assignee['name']}.\n\n=============================================\n\n")
->>>>>>> 893465d7
 
             # Add newly create card to the sprint
             if cfg['sprintname'] and cfg['sprintname'] != '':
